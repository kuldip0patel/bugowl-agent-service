--- conflicted
+++ resolved
@@ -115,10 +115,6 @@
     "browser_use/dom/buildDomTree.js",
 ]
 
-<<<<<<< HEAD
-[tool.hatch.metadata]
-allow-direct-references = true
-=======
 [tool.pytest.ini_options]
 asyncio_mode = "auto"
 asyncio_default_fixture_loop_scope = "module"
@@ -142,7 +138,9 @@
 ]
 log_level = "INFO"
 
->>>>>>> 145956a1
+
+[tool.hatch.metadata]
+allow-direct-references = true
 
 [tool.uv]
 dev-dependencies = [
