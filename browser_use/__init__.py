--- conflicted
+++ resolved
@@ -15,17 +15,11 @@
 __all__ = [
 	'Agent',
 	'Browser',
-<<<<<<< HEAD
-=======
 	'BrowserConfig',
->>>>>>> c676f7fb
 	'Controller',
 	'DomService',
 	'SystemPrompt',
 	'ActionResult',
-<<<<<<< HEAD
 	'ActionModel',
 	'AgentHistoryList',
-=======
->>>>>>> c676f7fb
 ]