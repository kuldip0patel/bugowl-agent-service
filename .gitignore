--- conflicted
+++ resolved
@@ -22,11 +22,8 @@
 
 # Data files
 *.gif
-<<<<<<< HEAD
 #*.txt
-=======
 *.txt
->>>>>>> 2418e0b1
 *.pdf
 *.csv
 *.json
@@ -37,18 +34,12 @@
 # Secrets and sensitive files
 secrets.env
 .env
-<<<<<<< HEAD
 .env.*
-=======
->>>>>>> 2418e0b1
 browser_cookies.json
 cookies.json
 gcp-login.json
 saved_trajectories/
-<<<<<<< HEAD
-=======
 old_tests/
->>>>>>> 2418e0b1
 AgentHistory.json
 AgentHistoryList.json
 private_example.py
@@ -59,7 +50,6 @@
 temp
 tmp
 
-<<<<<<< HEAD
 screenshots/
 videos/
 log/
@@ -67,10 +57,8 @@
 
 staticfiles
 db.sqlite3
-=======
 # Google API credentials
 credentials.json
 token.json
 
-!docs/docs.json
->>>>>>> 2418e0b1
+!docs/docs.json