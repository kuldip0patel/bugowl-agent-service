<<<<<<< HEAD
import asyncio
import os
import random
import string
=======
>>>>>>> 582262d9
import time

import pytest
from langchain_openai import AzureChatOpenAI
from pydantic import SecretStr

from browser_use.agent.service import Agent
from browser_use.browser.views import BrowserState
from browser_use.controller.service import Controller


@pytest.fixture
def llm():
	"""Initialize the language model"""
	model = AzureChatOpenAI(
		api_version='2024-10-21',
		model='gpt-4o',
		azure_endpoint=os.getenv('AZURE_OPENAI_ENDPOINT', ''),
		api_key=SecretStr(os.getenv('AZURE_OPENAI_KEY', '')),
	)
	return model


def generate_random_text(length: int) -> str:
	"""Generate random text of specified length"""
	return ''.join(random.choices(string.ascii_letters + string.digits + ' ', k=length))


@pytest.fixture
async def controller():
	"""Initialize the controller"""
	controller = Controller()
	large_text = generate_random_text(10)

	@controller.action('call this magical function to get very special text')
	def get_very_special_text():
		return large_text

	@controller.action('Concatenate strings')
	def concatenate_strings(str1: str, str2: str):
		return large_text

	try:
		yield controller
	finally:
		if controller.browser:
			await controller.browser.close(force=True)


@pytest.mark.asyncio
async def test_token_limit_with_large_extraction(llm, controller):
	"""Test handling of large extracted content exceeding token limit"""
	# Generate large text that will exceed token limit

	agent = Agent(
		task='Concatenate strings a and b with function',
		llm=llm,
		controller=controller,
		max_input_tokens=5000,
		save_conversation_path='tmp/stress_test/test_token_limit_with_large_extraction.json',
	)

	history = await agent.run(max_steps=3)
	actions = [h.model_output.action for h in history if h.model_output]
	assert 'concatenate_strings' in actions
	assert 'done' in actions


@pytest.mark.asyncio
async def test_token_limit_with_multiple_extractions(llm, controller):
	"""Test handling of multiple smaller extractions accumulating tokens"""

	agent = Agent(
		task='Give me the special text 5 times',
		llm=llm,
		controller=controller,
		max_input_tokens=4000,
		save_conversation_path='tmp/stress_test/test_token_limit_with_multiple_extractions.json',
	)

	history = await agent.run(max_steps=10)
	if history[-1].model_output:
		last_action = history[-1].model_output.action
		assert last_action == 'done'

	# ckeck if 5 times called get_special_text
	calls = [
		h.model_output.action
		for h in history
		if h.model_output and h.model_output.action == 'get_special_text'
	]
	assert len(calls) == 5


# should get rate limited
@pytest.mark.asyncio
async def test_open_10_tabs_and_extract_content(llm, controller):
	"""Stress test: Open 10 tabs and extract content"""
	agent = Agent(
		task='Open new tabs with example.com, example.net, example.org. Then, extract the content from each.',
		llm=llm,
		controller=controller,
		save_conversation_path='tmp/stress_test/test_open_10_tabs_and_extract_content.json',
	)
	start_time = time.time()
	history = await agent.run(max_steps=50)
	end_time = time.time()

	total_time = end_time - start_time

	print(f'Total time: {total_time:.2f} seconds')
	# Check for errors
	errors = [h.result.error for h in history if h.result and h.result.error]
	assert len(errors) == 0, 'Errors occurred during the test'
	# check if 10 tabs were opened
	assert len(controller.browser.current_state.tabs) >= 3, '3 tabs were not opened'<|MERGE_RESOLUTION|>--- conflicted
+++ resolved
@@ -1,10 +1,3 @@
-<<<<<<< HEAD
-import asyncio
-import os
-import random
-import string
-=======
->>>>>>> 582262d9
 import time
 
 import pytest
