<<<<<<< HEAD
import asyncio
import os
import random
import string
=======
>>>>>>> 1326ee20
import time

import pytest
from langchain_openai import AzureChatOpenAI
from pydantic import SecretStr

from browser_use.agent.service import Agent
from browser_use.browser.views import BrowserState
from browser_use.controller.service import Controller


@pytest.fixture
def llm():
	"""Initialize the language model"""
	model = AzureChatOpenAI(
		api_version='2024-10-21',
		model='gpt-4o',
		azure_endpoint=os.getenv('AZURE_OPENAI_ENDPOINT', ''),
		api_key=SecretStr(os.getenv('AZURE_OPENAI_KEY', '')),
	)
	return model


def generate_random_text(length: int) -> str:
	"""Generate random text of specified length"""
	return ''.join(random.choices(string.ascii_letters + string.digits + ' ', k=length))


@pytest.fixture
async def controller():
	"""Initialize the controller"""
	controller = Controller()
	large_text = generate_random_text(10)

	@controller.action('call this magical function to get very special text')
	def get_very_special_text():
		return large_text

	@controller.action('Concatenate strings')
	def concatenate_strings(str1: str, str2: str):
		return large_text

	try:
		yield controller
	finally:
		if controller.browser:
			await controller.browser.close(force=True)


@pytest.mark.asyncio
async def test_token_limit_with_large_extraction(llm, controller):
	"""Test handling of large extracted content exceeding token limit"""
	# Generate large text that will exceed token limit

	agent = Agent(
		task='Concatenate strings a and b with function',
		llm=llm,
		controller=controller,
		max_input_tokens=5000,
		save_conversation_path='tmp/stress_test/test_token_limit_with_large_extraction.json',
	)

	history = await agent.run(max_steps=3)
	actions = [h.model_output.action for h in history if h.model_output]
	assert 'concatenate_strings' in actions
	assert 'done' in actions


@pytest.mark.asyncio
async def test_token_limit_with_multiple_extractions(llm, controller):
	"""Test handling of multiple smaller extractions accumulating tokens"""

	agent = Agent(
		task='Give me the special text 5 times',
		llm=llm,
		controller=controller,
		max_input_tokens=4000,
		save_conversation_path='tmp/stress_test/test_token_limit_with_multiple_extractions.json',
	)

	history = await agent.run(max_steps=10)
	if history[-1].model_output:
		last_action = history[-1].model_output.action
		assert last_action == 'done'

	# ckeck if 5 times called get_special_text
	calls = [
		h.model_output.action
		for h in history
		if h.model_output and h.model_output.action == 'get_special_text'
	]
	assert len(calls) == 5


# should get rate limited
@pytest.mark.asyncio
async def test_open_10_tabs_and_extract_content(llm, controller):
	"""Stress test: Open 10 tabs and extract content"""
	agent = Agent(
		task='Open new tabs with example.com, example.net, example.org. Then, extract the content from each.',
		llm=llm,
		controller=controller,
		save_conversation_path='tmp/stress_test/test_open_10_tabs_and_extract_content.json',
	)
	start_time = time.time()
	history = await agent.run(max_steps=50)
	end_time = time.time()

	total_time = end_time - start_time

	print(f'Total time: {total_time:.2f} seconds')
	# Check for errors
	errors = [h.result.error for h in history if h.result and h.result.error]
	assert len(errors) == 0, 'Errors occurred during the test'
	# check if 10 tabs were opened
	assert len(controller.browser.current_state.tabs) >= 3, '3 tabs were not opened'<|MERGE_RESOLUTION|>--- conflicted
+++ resolved
@@ -1,10 +1,3 @@
-<<<<<<< HEAD
-import asyncio
-import os
-import random
-import string
-=======
->>>>>>> 1326ee20
 import time
 
 import pytest
