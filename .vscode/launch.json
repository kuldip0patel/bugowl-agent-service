--- conflicted
+++ resolved
@@ -60,9 +60,6 @@
             "justMyCode": false
         },
         {
-<<<<<<< HEAD
-            "name": "Python: Debug Agent History",
-=======
             "name": "Python: Debug Core Functionality",
             "type": "python",
             "request": "launch",
@@ -76,20 +73,13 @@
         },
         {
             "name": "Python: Debug Current File",
->>>>>>> ab66ee03
             "type": "python",
             "request": "launch",
             "module": "pytest",
             "args": [
-<<<<<<< HEAD
-                "browser_use/agent/tests.py",
-                "-v",
-                "--capture=no",
-=======
                 "${file}",
                 "-v",
                 "--capture=no"
->>>>>>> ab66ee03
             ],
             "console": "integratedTerminal",
             "justMyCode": false
