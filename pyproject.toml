--- conflicted
+++ resolved
@@ -2,11 +2,7 @@
 name = "browser-use"
 description = "Make websites accessible for AI agents"
 authors = [{ name = "Gregor Zunic" }]
-<<<<<<< HEAD
-version = "0.3.2"
-=======
 version = "0.5.4"
->>>>>>> 2418e0b1
 readme = "README.md"
 requires-python = ">=3.11,<4.0"
 classifiers = [
@@ -17,16 +13,6 @@
 dependencies = [
     "aiofiles>=24.1.0",
     "anyio>=4.9.0",
-<<<<<<< HEAD
-    "bubus>=1.1.2",
-    "diskcache>=5.6.3",
-    "google-api-core>=2.25.0",
-    "httpx>=0.28.1",
-    "markdownify==1.1.0",
-    "mem0ai>=0.1.106",
-    "patchright>=1.52.5",
-    "playwright>=1.52.0",
-=======
     "bubus>=1.4.5",
     "google-api-core>=2.25.0",
     "httpx>=0.28.1",
@@ -34,7 +20,6 @@
     "patchright>=1.52.5",
     "playwright>=1.52.0",
     "portalocker>=2.7.0,<3.0.0",
->>>>>>> 2418e0b1
     "posthog>=3.7.0",
     "psutil>=7.0.0",
     "pydantic>=2.11.5",
@@ -50,7 +35,6 @@
     "openai>=1.81.0",
     "anthropic>=0.54.0",
     "groq>=0.28.0",
-<<<<<<< HEAD
     "django (>=5.2.3,<6.0.0)",
     "psycopg2-binary (>=2.9.10,<3.0.0)",
     "djangorestframework (>=3.16.0,<4.0.0)",
@@ -85,7 +69,6 @@
     "daphne (>=4.2.0,<5.0.0)",
     "pyjwt (>=2.10.1,<3.0.0)",
     "watchdog (>=6.0.0,<7.0.0)",
-=======
     "ollama>=0.5.1",
     "google-api-python-client>=2.174.0",
     "google-auth>=2.40.3",
@@ -93,7 +76,6 @@
     "mcp>=1.10.1",
     "pypdf>=5.7.0",
     "markdown-pdf>=1.7",
->>>>>>> 2418e0b1
 ]
 # google-api-core: only used for Google LLM APIs
 # pyperclip: only used for examples that use copy/paste
@@ -106,54 +88,33 @@
 # textual: used for terminal UI
 
 [project.optional-dependencies]
-<<<<<<< HEAD
-memory = [
-    # sentence-transformers: depends on pytorch, which does not support python 3.13 yet
-    # faiss-cpu: >= 1.11.0 breaks on some macOS hosts, make sure to test before upgrading
-    "faiss-cpu>=1.10.0",
-    "sentence-transformers>=4.0.2",
-]
-=======
->>>>>>> 2418e0b1
 cli = [
     "rich>=14.0.0",
     "click>=8.1.8",
     "textual>=3.2.0",
 ]
-<<<<<<< HEAD
-=======
 aws = [
     "boto3>=1.38.45"
 ]
->>>>>>> 2418e0b1
 examples = [
     # botocore: only needed for Bedrock Claude boto3 examples/models/bedrock_claude.py
     "botocore>=1.37.23",
     "imgcat>=0.6.0",
     "stagehand-py>=0.3.6",
     "browserbase>=0.4.0",
-<<<<<<< HEAD
-=======
     "langchain-openai>=0.3.26",
->>>>>>> 2418e0b1
 ]
 eval = [
     "lmnr[all]>=0.6.11",
     "anyio>=4.9.0",
     "Pillow>=11.2.1",
     "psutil>=7.0.0",
-<<<<<<< HEAD
-]
-all = [
-    # "browser-use[memory,cli,examples]",  # Removed self-dependency
-=======
     "datamodel-code-generator>=0.26.0",
     "hyperbrowser==0.47.0",
     "browserbase==1.4.0",
 ]
 all = [
-    "browser-use[cli,examples,aws]",
->>>>>>> 2418e0b1
+    #"browser-use[cli,examples,aws]",
 ]
 
 # will prefer to use local source code checked out in ../../browser-use (if present) instead of pypi browser-use package
@@ -196,13 +157,9 @@
 
 [tool.pyright]
 typeCheckingMode = "basic"
-<<<<<<< HEAD
-exclude = ["tests/old/", ".venv/", ".git/", "__pycache__/"]
-=======
 exclude = ["tests/old/", ".venv/", ".git/", "__pycache__/", "./test_*.py", "./debug_*.py", "private_example/"]
 venvPath = "."
 venv = ".venv"
->>>>>>> 2418e0b1
 
 
 [tool.hatch.build]
@@ -211,18 +168,9 @@
     "!browser_use/**/tests/*.py",
     "!browser_use/**/tests.py",
     "browser_use/agent/system_prompt.md",
-<<<<<<< HEAD
     "browser_use/dom/buildDomTree.js",
     "!tests/**/*.py",
     "browser_use/agent/system_prompt_bugowl.md",
-]
-
-[tool.pytest.ini_options]
-asyncio_mode = "auto"
-=======
-    "browser_use/agent/system_prompt_no_thinking.md",
-    "browser_use/dom/**/*.js",
-    "!tests/**/*.py",
 ]
 
 [tool.pytest.ini_options]
@@ -230,7 +178,6 @@
 asyncio_mode = "auto"
 asyncio_default_fixture_loop_scope = "session"
 asyncio_default_test_loop_scope = "session"
->>>>>>> 2418e0b1
 markers = [
     "slow: marks tests as slow (deselect with `-m 'not slow'`)",
     "integration: marks tests as integration tests",
@@ -241,11 +188,7 @@
     "tests"
 ]
 python_files = ["test_*.py", "*_test.py"]
-<<<<<<< HEAD
-addopts = "-v --strict-markers --tb=short"
-=======
 addopts = "-svx --strict-markers --tb=short --dist=loadscope"
->>>>>>> 2418e0b1
 log_cli = true
 log_cli_format = "%(levelname)-8s [%(name)s] %(message)s"
 filterwarnings = [
@@ -281,12 +224,6 @@
     "ipdb>=0.13.13",
     "pre-commit>=4.2.0",
     "codespell>=2.4.1",
-<<<<<<< HEAD
-    "pyright>=1.1.399",
-    "ty>=0.0.1a1",
-    "pytest-xdist>=3.7.0",
-    # "pytest-playwright-asyncio>=0.7.0",  # not actually needed I think
-=======
     "pyright>=1.1.403",
     "ty>=0.0.1a1",
     "pytest-xdist>=3.7.0",
@@ -294,5 +231,4 @@
     "lmnr[all]>=0.6.13",
     # "pytest-playwright-asyncio>=0.7.0",  # not actually needed I think
     "pytest-timeout>=2.4.0",
->>>>>>> 2418e0b1
 ]