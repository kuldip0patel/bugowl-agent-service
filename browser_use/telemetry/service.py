--- conflicted
+++ resolved
@@ -72,11 +72,6 @@
 		if self._posthog_client is None:
 			return
 
-<<<<<<< HEAD
-		# if self.debug_logging:
-		# 	logger.debug(f'Telemetry event: {event.name} {event.properties}')
-=======
->>>>>>> 8b4880a1
 		self._direct_capture(event)
 
 	def _direct_capture(self, event: BaseTelemetryEvent) -> None:
