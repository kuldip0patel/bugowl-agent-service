--- conflicted
+++ resolved
@@ -69,10 +69,8 @@
     "daphne (>=4.2.0,<5.0.0)",
     "pyjwt (>=2.10.1,<3.0.0)",
     "watchdog (>=6.0.0,<7.0.0)",
-<<<<<<< HEAD
     "opencv-python (>=4.12.0.88,<5.0.0.0)",
     "boto3 (>=1.39.4,<2.0.0)",
-=======
     "ollama>=0.5.1",
     "google-api-python-client>=2.174.0",
     "google-auth>=2.40.3",
@@ -80,7 +78,6 @@
     "mcp>=1.10.1",
     "pypdf>=5.7.0",
     "markdown-pdf>=1.7",
->>>>>>> ac07478e
 ]
 # google-api-core: only used for Google LLM APIs
 # pyperclip: only used for examples that use copy/paste
